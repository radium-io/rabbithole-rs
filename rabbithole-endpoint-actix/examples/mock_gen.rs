--- conflicted
+++ resolved
@@ -170,11 +170,7 @@
         if related_field == "dogs" {
             let rand = rand::random::<usize>() % 3;
             let master = generate_masters(rand);
-<<<<<<< HEAD
             let master = master.last().unwrap();
-=======
-            let master = master.last().cloned().unwrap();
->>>>>>> a055e682
             if let Ok(doc) = master.dogs.to_document_automatically(uri, query, request_path) {
                 Ok(doc)
             } else {

# Changelog

## [Unreleased]

<<<<<<< HEAD
=======
## [0.2.0] - 2019-11-10

The most important and bothering thing is that [`attributes` cannot be sorted](https://github.com/UkonnRa/rabbithole-rs/issues/1)

>>>>>>> 4c277672
### Added

- `rabbithole::model::query::Query` model for 
  - [Inclusion of Related Resources](https://jsonapi.org/format/#fetching-includes)
  - [Sparse Fields Set](https://jsonapi.org/format/#fetching-sparse-fieldsets)
  - [Pagination](https://jsonapi.org/format/#fetching-pagination)
  - [Filtering](https://jsonapi.org/format/#fetching-filtering)
- `My final goal to this project` in `README.md`
- Basic actix_web support (see `examples/mock_gen.rs` for more details)
<<<<<<< HEAD
  
=======
- An actix-web based web server
  - A example project showing the basic features
- A lot more tests
- A Rule System ready for the different operations when the jsonapi version changes

>>>>>>> 4c277672
### Changed

- Mark the `impl<T: Entity> Entity for Vec<T>` as `unstable-vec-to-document`
- Change `to_document` to longer `to_document_automatically` to encourage users using their own version, rather than the auto version for better performance
- Split `Entity` into `Entity` and `SingleEntity`, where:
  - `SingleEntity` has all of the params like `ty()`, `id()` where only the single entity will have
  - `Entity` defines the more general functions like `included` and `to_document_automatically`, where `Vec<T>` or `[T]` will also have. But of course, they have no the param like `id`
<<<<<<< HEAD
=======
- Error System now is much better now
>>>>>>> 4c277672

## [0.1.1] - 2019-11-02

### Fixed

- [Wildcard (`*`) dependency constraints are not allowed on crates.io](https://doc.rust-lang.org/cargo/faq.html#can-libraries-use--as-a-version-for-their-dependencies)

## [0.1.0] - 2019-11-02

### Added

- JSON:API Data Structure
- A user-friendly macro system and **Entity System** (`rabbithole::entity::Entity`)
- Basic tests
- TravisCI support
- README/CHANGELOG docs<|MERGE_RESOLUTION|>--- conflicted
+++ resolved
@@ -2,13 +2,10 @@
 
 ## [Unreleased]
 
-<<<<<<< HEAD
-=======
 ## [0.2.0] - 2019-11-10
 
 The most important and bothering thing is that [`attributes` cannot be sorted](https://github.com/UkonnRa/rabbithole-rs/issues/1)
 
->>>>>>> 4c277672
 ### Added
 
 - `rabbithole::model::query::Query` model for 
@@ -18,15 +15,11 @@
   - [Filtering](https://jsonapi.org/format/#fetching-filtering)
 - `My final goal to this project` in `README.md`
 - Basic actix_web support (see `examples/mock_gen.rs` for more details)
-<<<<<<< HEAD
-  
-=======
 - An actix-web based web server
   - A example project showing the basic features
 - A lot more tests
 - A Rule System ready for the different operations when the jsonapi version changes
 
->>>>>>> 4c277672
 ### Changed
 
 - Mark the `impl<T: Entity> Entity for Vec<T>` as `unstable-vec-to-document`
@@ -34,10 +27,7 @@
 - Split `Entity` into `Entity` and `SingleEntity`, where:
   - `SingleEntity` has all of the params like `ty()`, `id()` where only the single entity will have
   - `Entity` defines the more general functions like `included` and `to_document_automatically`, where `Vec<T>` or `[T]` will also have. But of course, they have no the param like `id`
-<<<<<<< HEAD
-=======
 - Error System now is much better now
->>>>>>> 4c277672
 
 ## [0.1.1] - 2019-11-02
 
